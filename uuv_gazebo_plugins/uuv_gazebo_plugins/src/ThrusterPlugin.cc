--- conflicted
+++ resolved
@@ -181,22 +181,21 @@
   this->updateConnection = event::Events::ConnectWorldUpdateBegin(
         boost::bind(&ThrusterPlugin::Update,
                     this, _1));
-
-  this->thrusterAxis = this->joint->GetWorldPose().rot.RotateVectorReverse(this->joint->GetGlobalAxis(0));
-  // this axis can contain non-zero x,y,z elements due to 
-  // numerical precision errors, so instead use it to 
+  this->thrusterAxis = this->joint->GetWorldPose().rot.Ign().RotateVectorReverse(this->joint->GetGlobalAxis(0).Ign());
+  // this axis can contain non-zero x,y,z elements due to
+  // numerical precision errors, so instead use it to
   // select the appropriate joint axis.
-  if(this->thrusterAxis.x==this->thrusterAxis.GetMax())
-  {
-    this->thrusterAxis = math::Vector3(1.,0.,0.);
-  }
-  else if(this->thrusterAxis.y==this->thrusterAxis.GetMax())
-  {
-    this->thrusterAxis = math::Vector3(0.,1.,0.);
+  if(this->thrusterAxis.X()==this->thrusterAxis.Max())
+  {
+    this->thrusterAxis = ignition::math::Vector3d::UnitX;
+  }
+  else if(this->thrusterAxis.Y()==this->thrusterAxis.Max())
+  {
+    this->thrusterAxis = ignition::math::Vector3d::UnitY;
   }
   else
   {
-    this->thrusterAxis = math::Vector3(0.,0.,1.);
+    this->thrusterAxis = ignition::math::Vector3d::UnitZ;
   }
 }
 
@@ -248,11 +247,7 @@
   this->thrustForce = std::min(this->thrustForce, this->thrustMax);
 
   this->thrustForceStamp = _info.simTime;
-<<<<<<< HEAD
-  ignition::math::Vector3d force(this->thrustForce, 0, 0);
-=======
-  math::Vector3 force(this->thrustForce*this->thrusterAxis);
->>>>>>> 6228686c
+  ignition::math::Vector3d force(this->thrustForce*this->thrusterAxis);
 
   this->thrusterLink->AddRelativeForce(force);
 
